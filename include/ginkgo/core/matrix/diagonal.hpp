/*******************************<GINKGO LICENSE>******************************
Copyright (c) 2017-2021, the Ginkgo authors
All rights reserved.

Redistribution and use in source and binary forms, with or without
modification, are permitted provided that the following conditions
are met:

1. Redistributions of source code must retain the above copyright
notice, this list of conditions and the following disclaimer.

2. Redistributions in binary form must reproduce the above copyright
notice, this list of conditions and the following disclaimer in the
documentation and/or other materials provided with the distribution.

3. Neither the name of the copyright holder nor the names of its
contributors may be used to endorse or promote products derived from
this software without specific prior written permission.

THIS SOFTWARE IS PROVIDED BY THE COPYRIGHT HOLDERS AND CONTRIBUTORS "AS
IS" AND ANY EXPRESS OR IMPLIED WARRANTIES, INCLUDING, BUT NOT LIMITED
TO, THE IMPLIED WARRANTIES OF MERCHANTABILITY AND FITNESS FOR A
PARTICULAR PURPOSE ARE DISCLAIMED. IN NO EVENT SHALL THE COPYRIGHT
HOLDER OR CONTRIBUTORS BE LIABLE FOR ANY DIRECT, INDIRECT, INCIDENTAL,
SPECIAL, EXEMPLARY, OR CONSEQUENTIAL DAMAGES (INCLUDING, BUT NOT
LIMITED TO, PROCUREMENT OF SUBSTITUTE GOODS OR SERVICES; LOSS OF USE,
DATA, OR PROFITS; OR BUSINESS INTERRUPTION) HOWEVER CAUSED AND ON ANY
THEORY OF LIABILITY, WHETHER IN CONTRACT, STRICT LIABILITY, OR TORT
(INCLUDING NEGLIGENCE OR OTHERWISE) ARISING IN ANY WAY OUT OF THE USE
OF THIS SOFTWARE, EVEN IF ADVISED OF THE POSSIBILITY OF SUCH DAMAGE.
******************************<GINKGO LICENSE>*******************************/

#ifndef GKO_PUBLIC_CORE_MATRIX_DIAGONAL_HPP_
#define GKO_PUBLIC_CORE_MATRIX_DIAGONAL_HPP_


#include <ginkgo/core/base/array.hpp>
#include <ginkgo/core/base/lin_op.hpp>


namespace gko {
namespace matrix {


template <typename ValueType, typename IndexType>
class Csr;

template <typename ValueType>
class Dense;


/**
 * This class is a utility which efficiently implements the diagonal matrix (a
 * linear operator which scales a vector row wise).
 *
 * Objects of the Diagonal class always represent a square matrix, and
 * require one array to store their values.
 *
 * @tparam ValueType  precision of matrix elements
 * @tparam IndexType  precision of matrix indexes of a CSR matrix the diagonal
 *                    is applied or converted to.
 *
 * @ingroup diagonal
 * @ingroup mat_formats
 * @ingroup LinOp
 */
template <typename ValueType = default_precision>
class Diagonal
    : public EnableLinOp<Diagonal<ValueType>>,
      public EnableCreateMethod<Diagonal<ValueType>>,
      public ConvertibleTo<Csr<ValueType, int32>>,
      public ConvertibleTo<Csr<ValueType, int64>>,
      public ConvertibleTo<Diagonal<next_precision<ValueType>>>,
      public Transposable,
      public WritableToMatrixData<ValueType, int32>,
      public WritableToMatrixData<ValueType, int64>,
      public ReadableFromMatrixData<ValueType, int32>,
      public ReadableFromMatrixData<ValueType, int64>,
      public EnableAbsoluteComputation<remove_complex<Diagonal<ValueType>>> {
    friend class EnablePolymorphicObject<Diagonal, LinOp>;
    friend class EnableCreateMethod<Diagonal>;
    friend class Csr<ValueType, int32>;
    friend class Csr<ValueType, int64>;
    friend class Diagonal<to_complex<ValueType>>;

public:
    using EnableLinOp<Diagonal>::convert_to;
    using EnableLinOp<Diagonal>::move_to;

    using value_type = ValueType;
    using index_type = int64;
    using mat_data = gko::matrix_data<ValueType, int64>;
    using mat_data32 = gko::matrix_data<ValueType, int32>;
    using absolute_type = remove_complex<Diagonal>;

    friend class Diagonal<next_precision<ValueType>>;

    std::unique_ptr<LinOp> transpose() const override;

    std::unique_ptr<LinOp> conj_transpose() const override;

    void convert_to(Diagonal<next_precision<ValueType>>* result) const override;

    void move_to(Diagonal<next_precision<ValueType>>* result) override;

    void convert_to(Csr<ValueType, int32>* result) const override;

    void move_to(Csr<ValueType, int32>* result) override;

    void convert_to(Csr<ValueType, int64>* result) const override;

    void move_to(Csr<ValueType, int64>* result) override;

    std::unique_ptr<absolute_type> compute_absolute() const override;

    void compute_absolute_inplace() override;

    /**
     * Returns a pointer to the array of values of the matrix.
     *
     * @return the pointer to the array of values
     */
    value_type* get_values() noexcept { return values_.get_data(); }

    /**
     * @copydoc get_values()
     *
     * @note This is the constant version of the function, which can be
     *       significantly more memory efficient than the non-constant version,
     *       so always prefer this version.
     */
    const value_type* get_const_values() const noexcept
    {
        return values_.get_const_data();
    }

    /**
     * Applies the diagonal matrix from the right side to a matrix b,
     * which means scales the columns of b with the according diagonal entries.
     *
     * @param b  the input vector(s) on which the diagonal matrix is applied
     * @param x  the output vector(s) where the result is stored
     */
    void rapply(const LinOp* b, LinOp* x) const
    {
        GKO_ASSERT_REVERSE_CONFORMANT(this, b);
        GKO_ASSERT_EQUAL_ROWS(b, x);
        GKO_ASSERT_EQUAL_COLS(this, x);

        this->rapply_impl(b, x);
    }

    void read(const mat_data& data) override;

    void read(const mat_data32& data) override;

    void write(mat_data& data) const override;

    void write(mat_data32& data) const override;

    void validate_impl() const override;
<<<<<<< HEAD
=======

    /**
     * Creates a constant (immutable) Diagonal matrix from a constant array.
     *
     * @param exec  the executor to create the matrix on
     * @param size  the size of the square matrix
     * @param values  the value array of the matrix
     * @returns A smart pointer to the constant matrix wrapping the input array
     *          (if it resides on the same executor as the matrix) or a copy of
     *          the array on the correct executor.
     */
    static std::unique_ptr<const Diagonal> create_const(
        std::shared_ptr<const Executor> exec, size_type size,
        gko::detail::ConstArrayView<ValueType>&& values)
    {
        // cast const-ness away, but return a const object afterwards,
        // so we can ensure that no modifications take place.
        return std::unique_ptr<const Diagonal>(new Diagonal{
            exec, size, gko::detail::array_const_cast(std::move(values))});
    }

>>>>>>> a2c5b0e7

protected:
    /**
     * Creates an empty Diagonal matrix.
     *
     * @param exec  Executor associated to the matrix
     */
    explicit Diagonal(std::shared_ptr<const Executor> exec)
        : Diagonal(std::move(exec), size_type{})
    {}

    /**
     * Creates an Diagonal matrix of the specified size.
     *
     * @param exec  Executor associated to the matrix
     * @param size  size of the matrix
     */
    Diagonal(std::shared_ptr<const Executor> exec, size_type size)
        : EnableLinOp<Diagonal>(exec, dim<2>{size}), values_(exec, size)
    {}

    /**
     * Creates a Diagonal matrix from an already allocated (and initialized)
     * array.
     *
     * @tparam ValuesArray  type of array of values
     *
     * @param exec  Executor associated to the matrix
     * @param size  size of the matrix
     * @param values  array of matrix values
     *
     * @note If `values` is not an rvalue, not an array of ValueType, or is on
     *       the wrong executor, an internal copy will be created, and the
     *       original array data will not be used in the matrix.
     */
    template <typename ValuesArray>
    Diagonal(std::shared_ptr<const Executor> exec, const size_type size,
             ValuesArray&& values)
        : EnableLinOp<Diagonal>(exec, dim<2>(size)),
          values_{exec, std::forward<ValuesArray>(values)}
    {
        GKO_ENSURE_IN_BOUNDS(size - 1, values_.get_num_elems());
    }

    void apply_impl(const LinOp* b, LinOp* x) const override;

    void apply_impl(const LinOp* alpha, const LinOp* b, const LinOp* beta,
                    LinOp* x) const override;

    void rapply_impl(const LinOp* b, LinOp* x) const;


private:
    Array<value_type> values_;
};


}  // namespace matrix
}  // namespace gko


#endif  // GKO_PUBLIC_CORE_MATRIX_DIAGONAL_HPP_<|MERGE_RESOLUTION|>--- conflicted
+++ resolved
@@ -159,8 +159,6 @@
     void write(mat_data32& data) const override;
 
     void validate_impl() const override;
-<<<<<<< HEAD
-=======
 
     /**
      * Creates a constant (immutable) Diagonal matrix from a constant array.
@@ -182,7 +180,6 @@
             exec, size, gko::detail::array_const_cast(std::move(values))});
     }
 
->>>>>>> a2c5b0e7
 
 protected:
     /**
