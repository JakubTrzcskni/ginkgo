/*******************************<GINKGO LICENSE>******************************
Copyright 2017-2018

Karlsruhe Institute of Technology
Universitat Jaume I
University of Tennessee

Redistribution and use in source and binary forms, with or without modification,
are permitted provided that the following conditions are met:

1. Redistributions of source code must retain the above copyright notice,
   this list of conditions and the following disclaimer.

2. Redistributions in binary form must reproduce the above copyright notice,
   this list of conditions and the following disclaimer in the documentation
   and/or other materials provided with the distribution.

3. Neither the name of the copyright holder nor the names of its contributors
   may be used to endorse or promote products derived from this software
   without specific prior written permission.

THIS SOFTWARE IS PROVIDED BY THE COPYRIGHT HOLDERS AND CONTRIBUTORS "AS IS" AND
ANY EXPRESS OR IMPLIED WARRANTIES, INCLUDING, BUT NOT LIMITED TO, THE IMPLIED
WARRANTIES OF MERCHANTABILITY AND FITNESS FOR A PARTICULAR PURPOSE ARE
DISCLAIMED. IN NO EVENT SHALL THE COPYRIGHT HOLDER OR CONTRIBUTORS BE LIABLE FOR
ANY DIRECT, INDIRECT, INCIDENTAL, SPECIAL, EXEMPLARY, OR CONSEQUENTIAL DAMAGES
(INCLUDING, BUT NOT LIMITED TO, PROCUREMENT OF SUBSTITUTE GOODS OR SERVICES;
LOSS OF USE, DATA, OR PROFITS; OR BUSINESS INTERRUPTION) HOWEVER CAUSED AND ON
ANY THEORY OF LIABILITY, WHETHER IN CONTRACT, STRICT LIABILITY, OR TORT
(INCLUDING NEGLIGENCE OR OTHERWISE) ARISING IN ANY WAY OUT OF THE USE OF THIS
SOFTWARE, EVEN IF ADVISED OF THE POSSIBILITY OF SUCH DAMAGE.
******************************<GINKGO LICENSE>*******************************/

#ifndef GKO_CORE_MATRIX_DENSE_HPP_
#define GKO_CORE_MATRIX_DENSE_HPP_


#include "core/base/array.hpp"
#include "core/base/convertible.hpp"
#include "core/base/executor.hpp"
#include "core/base/lin_op.hpp"
#include "core/base/mtx_reader.hpp"
#include "core/base/types.hpp"


#include <initializer_list>


namespace gko {
namespace matrix {


template <typename ValueType, typename IndexType>
class Csr;
template <typename ValueType, typename IndexType>
class Ell;

/**
 * Dense is a matrix format which explicitly stores all values of the matrix.
 *
 * The values are stored in row-major format (values belonging to the same row
 * appear consecutive in the memory). Optionally, rows can be padded for better
 * memory access.
 *
 * @tparam ValueType  precision of matrix elements
 *
 * @note While this format is not very useful for storing sparse matrices, it
 *       is often suitable to store vectors, and sets of vectors.
 */
template <typename ValueType = default_precision>
class Dense : public LinOp,
              public ConvertibleTo<Dense<ValueType>>,
              public ConvertibleTo<Csr<ValueType, int32>>,
              public ConvertibleTo<Csr<ValueType, int64>>,
<<<<<<< HEAD
              public ConvertibleTo<Ell<ValueType, int32>>,
              public ConvertibleTo<Ell<ValueType, int64>>,
              public ReadableFromMtx {
=======
              public ReadableFromMtx,
              public Transposable {
>>>>>>> 5c2dff42
    friend class gko::matrix::Csr<ValueType, int32>;
    friend class gko::matrix::Csr<ValueType, int64>;
    friend class gko::matrix::Ell<ValueType, int32>;
    friend class gko::matrix::Ell<ValueType, int64>;

public:
    using value_type = ValueType;

    /**
     * Creates an empty Dense matrix.
     *
     * @param exec  Executor associated to the matrix
     */
    static std::unique_ptr<Dense> create(std::shared_ptr<const Executor> exec)
    {
        return create(exec, 0, 0, 0);
    }

    /**
     * Creates an uninitialized Dense matrix of the specified size.
     *
     * @param exec  Executor associated to the matrix
     * @param num_rows  number of rows
     * @param num_cols  number of columns
     */
    static std::unique_ptr<Dense> create(std::shared_ptr<const Executor> exec,
                                         size_type num_rows, size_type num_cols)
    {
        return std::unique_ptr<Dense>(
            new Dense(std::move(exec), num_rows, num_cols, num_cols));
    }

    /**
     * Creates an uninitialized Dense matrix of the specified size.
     *
     * @param exec  Executor associated to the matrix
     * @param num_rows  number of rows
     * @param num_cols  number of columns
     * @param padding  padding of the rows (i.e. offset between the first
     *                  elements of two consecutive rows, expressed as the
     *                  number of matrix elements)
     */
    static std::unique_ptr<Dense> create(std::shared_ptr<const Executor> exec,
                                         size_type num_rows, size_type num_cols,
                                         size_type padding)
    {
        return std::unique_ptr<Dense>(
            new Dense(std::move(exec), num_rows, num_cols, padding));
    }

    /**
     * Creates and initializes a Dense column-vector.
     *
     * @param exec  Executor associated to the vector
     * @param padding  padding of the rows (i.e. offset between the first
     *                  elements of two consecutive rows, expressed as the
     *                  number of matrix elements)
     * @param vals  values used to initialize the vector
     */
    static std::unique_ptr<Dense> create(std::shared_ptr<const Executor> exec,
                                         size_type padding,
                                         std::initializer_list<ValueType> vals)
    {
        int num_rows = vals.size();
        std::unique_ptr<Dense> tmp(
            new Dense(exec->get_master(), num_rows, 1, padding));
        size_type idx = 0;
        for (const auto &elem : vals) {
            tmp->at(idx) = elem;
            ++idx;
        }
        auto result = create(std::move(exec));
        result->copy_from(std::move(tmp));
        return result;
    }

    /**
     * Creates and initializes a Dense column-vector.
     *
     * The padding of the vector is set to 1.
     *
     * @param exec  Executor associated to the vector
     * @param vals  values used to initialize the vector
     */
    static std::unique_ptr<Dense> create(std::shared_ptr<const Executor> exec,
                                         std::initializer_list<ValueType> vals)
    {
        return create(std::move(exec), 1, vals);
    }

    /**
     * Creates and initializes a Dense matrix.
     *
     * @param exec  Executor associated to the matrix
     * @param padding  padding of the rows (i.e. offset between the first
     *                  elements of two consecutive rows, expressed as the
     *                  number of matrix elements)
     * @param vals  values used to initialize the matrix
     */
    static std::unique_ptr<Dense> create(
        std::shared_ptr<const Executor> exec, size_type padding,
        std::initializer_list<std::initializer_list<ValueType>> vals)
    {
        int num_rows = vals.size();
        int num_cols = num_rows > 0 ? begin(vals)->size() : 1;
        std::unique_ptr<Dense> tmp(
            new Dense(exec->get_master(), num_rows, num_cols, padding));
        size_type ridx = 0;
        for (const auto &row : vals) {
            size_type cidx = 0;
            for (const auto &elem : row) {
                tmp->at(ridx, cidx) = elem;
                ++cidx;
            }
            ++ridx;
        }
        auto result = create(std::move(exec));
        result->copy_from(std::move(tmp));
        return result;
    }

    /**
     * Creates and initializes a Dense matrix.
     *
     * Padding is set to the number of columns of the matrix.
     *
     * @param exec  Executor associated to the matrix
     * @param vals  values used to initialize the matrix
     */
    static std::unique_ptr<Dense> create(
        std::shared_ptr<const Executor> exec,
        std::initializer_list<std::initializer_list<ValueType>> vals)
    {
        using std::max;
        return create(
            std::move(exec),
            vals.size() > 0 ? max<size_type>(begin(vals)->size(), 1) : 1, vals);
    }
    /**
     * Creates a Dense matrix with the configuration of another Dense matrix.
     *
     * @param other  The other matrix whose configuration needs to copied.
     */
    static std::unique_ptr<Dense> create_with_config_of(const Dense *other)
    {
        return create(other->get_executor(), other->get_num_rows(),
                      other->get_num_cols(), other->get_padding());
    }


    /**
     * Returns a pointer to the array of values of the matrix.
     *
     * @return  the pointer to the array of values
     */
    value_type *get_values() noexcept { return values_.get_data(); }

    /**
     * @copydoc get_values()
     *
     * @note This is the constant version of the function, which can be
     *       significantly more memory efficient than the non-constant version,
     *       so always prefer this version.
     */
    const value_type *get_const_values() const noexcept
    {
        return values_.get_const_data();
    }

    /**
     * Returns the padding of the matrix.
     */
    size_type get_padding() const noexcept { return padding_; }

    /**
     * Returns a single element of the matrix.
     *
     * @param row  the row of the requested element
     * @param col  the column of the requested element
     *
     * @note  the method has to be called on the same Executor the matrix is
     *        stored at (e.g. trying to call this method on a GPU matrix from
     *        the CPU results in a runtime error)
     */
    value_type &at(size_type row, size_type col) noexcept
    {
        return values_.get_data()[linearize_index(row, col)];
    }

    /**
     * @copydoc Dense::at(size_type, size_type)
     */
    value_type at(size_type row, size_type col) const noexcept
    {
        return values_.get_const_data()[linearize_index(row, col)];
    }

    /**
     * Returns a single element of the matrix.
     *
     * Useful for iterating across all elements of the matrix.
     * However, it is less efficient than the two-parameter variant of this
     * method.
     *
     * @param idx  a linear index of the requested element
     *             (ignoring the padding)
     *
     * @note  the method has to be called on the same Executor the matrix is
     *        stored at (e.g. trying to call this method on a GPU matrix from
     *        the CPU results in a runtime error)
     */
    ValueType &at(size_type idx) noexcept
    {
        return values_.get_data()[linearize_index(idx)];
    }

    /**
     * @copydoc Dense::at(size_type)
     */
    ValueType at(size_type idx) const noexcept
    {
        return values_.get_const_data()[linearize_index(idx)];
    }

    /**
     * Scales the matrix with a scalar (aka: BLAS scal).
     *
     * @param alpha  If alpha is 1x1 Dense matrix, the entire matrix is scaled
     *               by alpha. If it is a Dense row vector of values,
     *               then i-th column of the matrix is scaled with the i-th
     *               element of alpha (the number of columns of alpha has to
     *               match the number of columns of the matrix).
     */
    virtual void scale(const LinOp *alpha);

    /**
     * Adds `b` scaled by `alpha` to the matrix (aka: BLAS axpy).
     *
     * @param alpha  If alpha is 1x1 Dense matrix, the entire matrix is scaled
     *               by alpha. If it is a Dense row vector of values,
     *               then i-th column of the matrix is scaled with the i-th
     *               element of alpha (the number of columns of alpha has to
     *               match the number of columns of the matrix).
     * @param b  a matrix of the same dimension as this
     */
    virtual void add_scaled(const LinOp *alpha, const LinOp *b);

    /**
     * Computes the column-wise dot product of this matrix and `b`.
     *
     * @param b  a Dense matrix of same dimensions as this
     * @param result  a Dense row vector, used to store the dot product
     *                (the number of column in the vector must match the number
     *                of columns of this)
     */
    virtual void compute_dot(const LinOp *b, LinOp *result) const;

    void copy_from(const LinOp *other) override;

    void copy_from(std::unique_ptr<LinOp> other) override;

    void apply(const LinOp *b, LinOp *x) const override;

    void apply(const LinOp *alpha, const LinOp *b, const LinOp *beta,
               LinOp *x) const override;

    std::unique_ptr<LinOp> clone_type() const override;

    void clear() override;

    void convert_to(Dense *result) const override;

    void move_to(Dense *result) override;

    void convert_to(Csr<ValueType, int32> *result) const override;

    void move_to(Csr<ValueType, int32> *result) override;

    void convert_to(Csr<ValueType, int64> *result) const override;

    void move_to(Csr<ValueType, int64> *result) override;

    void convert_to(Ell<ValueType, int32> *result) const override;

    void move_to(Ell<ValueType, int32> *result) override;

    void convert_to(Ell<ValueType, int64> *result) const override;

    void move_to(Ell<ValueType, int64> *result) override;

    void read_from_mtx(const std::string &filename) override;

    std::unique_ptr<LinOp> transpose() const override;

    std::unique_ptr<LinOp> conj_transpose() const override;

protected:
    Dense(std::shared_ptr<const Executor> exec, size_type num_rows,
          size_type num_cols, size_type padding)
        : LinOp(exec, num_rows, num_cols, num_rows * padding),
          values_(exec, num_rows * padding),
          padding_(padding)
    {}

    size_type linearize_index(size_type row, size_type col) const noexcept
    {
        return row * padding_ + col;
    }

    size_type linearize_index(size_type idx) const noexcept
    {
        return linearize_index(idx / this->get_num_cols(),
                               idx % this->get_num_cols());
    }

private:
    Array<value_type> values_;
    size_type padding_;
};


}  // namespace matrix
}  // namespace gko


#endif  // GKO_CORE_MATRIX_DENSE_HPP_<|MERGE_RESOLUTION|>--- conflicted
+++ resolved
@@ -72,14 +72,10 @@
               public ConvertibleTo<Dense<ValueType>>,
               public ConvertibleTo<Csr<ValueType, int32>>,
               public ConvertibleTo<Csr<ValueType, int64>>,
-<<<<<<< HEAD
               public ConvertibleTo<Ell<ValueType, int32>>,
               public ConvertibleTo<Ell<ValueType, int64>>,
-              public ReadableFromMtx {
-=======
               public ReadableFromMtx,
               public Transposable {
->>>>>>> 5c2dff42
     friend class gko::matrix::Csr<ValueType, int32>;
     friend class gko::matrix::Csr<ValueType, int64>;
     friend class gko::matrix::Ell<ValueType, int32>;
