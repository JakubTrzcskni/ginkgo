/*******************************<GINKGO LICENSE>******************************
Copyright 2017-2018

Karlsruhe Institute of Technology
Universitat Jaume I
University of Tennessee

Redistribution and use in source and binary forms, with or without modification,
are permitted provided that the following conditions are met:

1. Redistributions of source code must retain the above copyright notice,
   this list of conditions and the following disclaimer.

2. Redistributions in binary form must reproduce the above copyright notice,
   this list of conditions and the following disclaimer in the documentation
   and/or other materials provided with the distribution.

3. Neither the name of the copyright holder nor the names of its contributors
   may be used to endorse or promote products derived from this software
   without specific prior written permission.

THIS SOFTWARE IS PROVIDED BY THE COPYRIGHT HOLDERS AND CONTRIBUTORS "AS IS" AND
ANY EXPRESS OR IMPLIED WARRANTIES, INCLUDING, BUT NOT LIMITED TO, THE IMPLIED
WARRANTIES OF MERCHANTABILITY AND FITNESS FOR A PARTICULAR PURPOSE ARE
DISCLAIMED. IN NO EVENT SHALL THE COPYRIGHT HOLDER OR CONTRIBUTORS BE LIABLE FOR
ANY DIRECT, INDIRECT, INCIDENTAL, SPECIAL, EXEMPLARY, OR CONSEQUENTIAL DAMAGES
(INCLUDING, BUT NOT LIMITED TO, PROCUREMENT OF SUBSTITUTE GOODS OR SERVICES;
LOSS OF USE, DATA, OR PROFITS; OR BUSINESS INTERRUPTION) HOWEVER CAUSED AND ON
ANY THEORY OF LIABILITY, WHETHER IN CONTRACT, STRICT LIABILITY, OR TORT
(INCLUDING NEGLIGENCE OR OTHERWISE) ARISING IN ANY WAY OUT OF THE USE OF THIS
SOFTWARE, EVEN IF ADVISED OF THE POSSIBILITY OF SUCH DAMAGE.
******************************<GINKGO LICENSE>*******************************/

#ifndef GKO_CORE_MATRIX_HYBRID_HPP_
#define GKO_CORE_MATRIX_HYBRID_HPP_


#include "core/base/array.hpp"
#include "core/base/lin_op.hpp"
#include "core/base/mtx_reader.hpp"
#include "core/matrix/coo.hpp"
#include "core/matrix/ell.hpp"


#include <algorithm>


namespace gko {
namespace matrix {


template <typename ValueType>
class Dense;


/**
<<<<<<< HEAD
 * HYBRID is a matrix format which splits the matrix into ELLPACK and COO
=======
 * HYBRID is a matrix format which splits the matrix into ELLPACK  and COO
>>>>>>> 505f82d4
 * format. Achieve the excellent performance with a proper partition of ELLPACK
 * and COO.
 *
 * @tparam ValueType  precision of matrix elements
 * @tparam IndexType  precision of matrix indexes
 *
 */
template <typename ValueType = default_precision, typename IndexType = int32>
class Hybrid : public EnableLinOp<Hybrid<ValueType, IndexType>>,
               public EnableCreateMethod<Hybrid<ValueType, IndexType>>,
               public ConvertibleTo<Dense<ValueType>>,
               public ReadableFromMatrixData<ValueType, IndexType>,
               public WritableToMatrixData<ValueType, IndexType> {
    friend class EnableCreateMethod<Hybrid>;
    friend class EnablePolymorphicObject<Hybrid, LinOp>;
    friend class Dense<ValueType>;

public:
    using EnableLinOp<Hybrid>::convert_to;
    using EnableLinOp<Hybrid>::move_to;

    using value_type = ValueType;
    using index_type = IndexType;
    using mat_data = matrix_data<ValueType, IndexType>;
    using coo_type = Coo<ValueType, IndexType>;
    using ell_type = Ell<ValueType, IndexType>;

    class strategy_type {
    public:
        strategy_type()
            : ell_lim_(zero<size_type>()), coo_lim_(zero<size_type>())
        {}

        virtual void get_hybrid_limit(std::shared_ptr<const Executor> exec,
                                      const mat_data &data, size_type *ell_lim,
                                      size_type *coo_lim) const = 0;

        void get_hybrid_limit(std::shared_ptr<const Executor> exec,
                              Array<size_type> *row_nnz, size_type *ell_lim,
                              size_type *coo_lim)
        {
            this->compute_ell_limit(exec, row_nnz, ell_lim);
            *coo_lim = this->get_coo_lim(*row_nnz, *ell_lim);
            ell_lim_ = *ell_lim;
            coo_lim_ = *coo_lim;
        };

        const size_type get_ell_lim() const noexcept { return ell_lim_; }

        const size_type get_coo_lim() const noexcept { return coo_lim_; }

        virtual void compute_ell_limit(std::shared_ptr<const Executor> exec,
                                       Array<size_type> *row_nnz,
                                       size_type *ell_lim) = 0;

    protected:
        size_type get_coo_lim(const Array<size_type> &row_nnz,
                              const size_type ell_lim) const
        {
            size_type coo_lim = 0;
            auto row_nnz_val = row_nnz.get_const_data();
            for (size_type i = 0; i < row_nnz.get_num_elems(); i++) {
                if (row_nnz_val[i] > ell_lim) {
                    coo_lim += row_nnz_val[i] - ell_lim;
                }
            }
            return coo_lim;
        }

    private:
        size_type ell_lim_, coo_lim_;
    };

    class column_limit : public strategy_type {
    public:
        explicit column_limit(size_type num_column = 0)
            : num_columns_(num_column)
        {}

        void get_hybrid_limit(std::shared_ptr<const Executor> exec,
                              const mat_data &data, size_type *ell_lim,
                              size_type *coo_lim) const override;

        void compute_ell_limit(std::shared_ptr<const Executor> exec,
                               Array<size_type> *row_nnz, size_type *ell_lim)
        {
            *ell_lim = num_columns_;
        }

    private:
        size_type num_columns_;
    };

    class imbalance_limit : public strategy_type {
    public:
        explicit imbalance_limit(float percent = 0.8) : percent_(percent)
        {
            percent_ = std::min(percent_, 1.0f);
            percent_ = std::max(percent_, 0.0f);
        }

        void get_hybrid_limit(std::shared_ptr<const Executor> exec,
                              const mat_data &data, size_type *ell_lim,
                              size_type *coo_lim) const override;

        void compute_ell_limit(std::shared_ptr<const Executor> exec,
                               Array<size_type> *row_nnz, size_type *ell_lim)
        {
            auto row_nnz_val = row_nnz->get_data();
            auto num_rows = row_nnz->get_num_elems();
            std::sort(row_nnz_val, row_nnz_val + num_rows);
            if (percent_ < 1) {
                auto percent_pos = static_cast<size_type>(num_rows * percent_);
                *ell_lim = row_nnz_val[percent_pos];
            } else {
                *ell_lim = row_nnz_val[num_rows - 1];
            }
        }

    private:
        float percent_;
    };

    class automatic : public strategy_type {
    public:
        automatic() : strategy_(imbalance_limit(0.8)) {}

        void get_hybrid_limit(std::shared_ptr<const Executor> exec,
                              const mat_data &data, size_type *ell_lim,
                              size_type *coo_lim) const
        {
            strategy_.get_hybrid_limit(exec, data, ell_lim, coo_lim);
        }

        void compute_ell_limit(std::shared_ptr<const Executor> exec,
                               Array<size_type> *row_nnz, size_type *ell_lim)
        {
            strategy_.compute_ell_limit(exec, row_nnz, ell_lim);
        }

    private:
        imbalance_limit strategy_;
    };

    void convert_to(Dense<ValueType> *other) const override;

    void move_to(Dense<ValueType> *other) override;

    void read(const mat_data &data) override;

    void write(mat_data &data) const override;

    /**
     * Returns the values of the Ell part.
     *
     * @return the values of the Ell part.
     */
    value_type *get_ell_values() noexcept { return ell_->get_values(); }

    /**
     * @copydoc Hybrid::get_ell_values()
     *
     * @note This is the constant version of the function, which can be
     *       significantly more memory efficient than the non-constant version,
     *       so always prefer this version.
     */
    const value_type *get_const_ell_values() const noexcept
    {
        return ell_->get_const_values();
    }

    /**
     * Returns the column indexes of the ELL part.
     *
     * @return the column indexes of the ELL part.
     */
    index_type *get_ell_col_idxs() noexcept { return ell_->get_col_idxs(); }

    /**
     * @copydoc Hybrid::get_ell_col_idxs()
     *
     * @note This is the constant version of the function, which can be
     *       significantly more memory efficient than the non-constant version,
     *       so always prefer this version.
     */
    const index_type *get_const_ell_col_idxs() const noexcept
    {
        return ell_->get_const_col_idxs();
    }

    /**
     * Returns the maximum number of non-zeros per row of ell part.
     *
     * @return the maximum number of non-zeros per row of ell part.
     */
    size_type get_ell_max_nonzeros_per_row() const noexcept
    {
        return ell_->get_max_nonzeros_per_row();
    }

    /**
     * Returns the stride of the ell part.
     *
     * @return the stride of the ell part.
     */
    size_type get_ell_stride() const noexcept { return ell_->get_stride(); }

    /**
     * Returns the number of elements explicitly stored in the ell part.
     *
     * @return the number of elements explicitly stored in the ell part
     */
    size_type get_ell_num_stored_elements() const noexcept
    {
        return ell_->get_num_stored_elements();
    }

    /**
     * Returns the `idx`-th non-zero element of the `row`-th row in the ell
     * part.
     *
     * @param row  the row of the requested element
     * @param idx  the idx-th stored element of the row
     *
     * @note  the method has to be called on the same Executor the matrix is
     *        stored at (e.g. trying to call this method on a GPU matrix from
     *        the OMP results in a runtime error)
     */
    value_type &ell_val_at(size_type row, size_type idx) noexcept
    {
        return ell_->val_at(row, idx);
    }

    /**
     * @copydoc Hybrid::ell_val_at(size_type, size_type)
     */
    value_type ell_val_at(size_type row, size_type idx) const noexcept
    {
        return ell_->val_at(row, idx);
    }

    /**
     * Returns the `idx`-th column index of the `row`-th row in the ell part.
     *
     * @param row  the row of the requested element
     * @param idx  the idx-th stored element of the row
     *
     * @note  the method has to be called on the same Executor the matrix is
     *        stored at (e.g. trying to call this method on a GPU matrix from
     *        the OMP results in a runtime error)
     */
    index_type &ell_col_at(size_type row, size_type idx) noexcept
    {
        return ell_->col_at(row, idx);
    }

    /**
     * @copydoc Hybrid::ell_col_at(size_type, size_type)
     */
    index_type ell_col_at(size_type row, size_type idx) const noexcept
    {
        return ell_->col_at(row, idx);
    }

    /**
     * Returns the matrix of the ell part
     *
     * @return the matrix of the ell part
     */
    const ell_type *get_ell() const noexcept { return ell_.get(); }

    /**
     * Returns the values of the coo part.
     *
     * @return the values of the coo part.
     */
    value_type *get_coo_values() noexcept { return coo_->get_values(); }

    /**
     * @copydoc Hybrid::get_coo_values()
     *
     * @note This is the constant version of the function, which can be
     *       significantly more memory efficient than the non-constant version,
     *       so always prefer this version.
     */
    const value_type *get_const_coo_values() const noexcept
    {
        return coo_->get_const_values();
    }

    /**
     * Returns the column indexes of the coo part.
     *
     * @return the column indexes of the coo part.
     */
    index_type *get_coo_col_idxs() noexcept { return coo_->get_col_idxs(); }

    /**
     * @copydoc Hybrid::get_coo_col_idxs()
     *
     * @note This is the constant version of the function, which can be
     *       significantly more memory efficient than the non-constant version,
     *       so always prefer this version.
     */
    const index_type *get_const_coo_col_idxs() const noexcept
    {
        return coo_->get_const_col_idxs();
    }

    /**
     * Returns the row indexes of the coo part.
     *
     * @return the row indexes of the coo part.
     */
    index_type *get_coo_row_idxs() noexcept { return coo_->get_row_idxs(); }

    /**
     * @copydoc Hybrid::get_coo_row_idxs()
     *
     * @note This is the constant version of the function, which can be
     *       significantly more memory efficient than the non-constant version,
     *       so always prefer this version.
     */
    const index_type *get_const_coo_row_idxs() const noexcept
    {
        return coo_->get_const_row_idxs();
    }

    /**
     * Returns the number of elements explicitly stored in the coo part.
     *
     * @return the number of elements explicitly stored in the coo part
     */
    size_type get_coo_num_stored_elements() const noexcept
    {
        return coo_->get_num_stored_elements();
    }

    /**
     * Returns the matrix of the coo part
     *
     * @return the matrix of the coo part
     */
    const coo_type *get_coo() const noexcept { return coo_.get(); }

    /**
     * Returns the number of elements explicitly stored in the matrix.
     *
     * @return the number of elements explicitly stored in the matrix
     */
    size_type get_num_stored_elements() const noexcept
    {
        return coo_->get_num_stored_elements() +
               ell_->get_num_stored_elements();
    }

    /**
     * Returns the strategy
     *
     * @return the strategy
     */
    std::shared_ptr<strategy_type> get_strategy() const noexcept
    {
        return strategy_;
    }

protected:
    /**
     * Creates an uninitialized Hybrid matrix of specified method.
     *    (ell_max_nonzeros_per_row is set to the number of cols of the matrix.
     *     ell_stride is set to the number of rows of the matrix.)
     *
     * @param exec  Executor associated to the matrix
     * @param partition  partition method
     * @param val  the value used in partition (ignored in automatically)
     */
    Hybrid(
        std::shared_ptr<const Executor> exec,
        std::shared_ptr<strategy_type> strategy = std::make_shared<automatic>())
        : Hybrid(std::move(exec), dim{}, std::move(strategy))
    {}

    /**
     * Creates an uninitialized Hybrid matrix of the specified size and method.
     *    (ell_max_nonzeros_per_row is set to the number of cols of the matrix.
     *     ell_stride is set to the number of rows of the matrix.)
     *
     * @param exec  Executor associated to the matrix
     * @param size  size of the matrix
     * @param partition  partition method
     * @param val  the value used in partition (ignored in automatically)
     */
    Hybrid(
        std::shared_ptr<const Executor> exec, const dim &size,
        std::shared_ptr<strategy_type> strategy = std::make_shared<automatic>())
        : Hybrid(std::move(exec), size, size.num_cols, std::move(strategy))
    {}

    /**
     * Creates an uninitialized Hybrid matrix of the specified size and method.
     *    (ell_stride is set to the number of rows of the matrix.)
     *
     * @param exec  Executor associated to the matrix
     * @param size  size of the matrix
     * @param max_nonzeros_per_row   maximum number of nonzeros in one row
     * @param partition  partition method
     * @param val  the value used in partition (ignored in automatically)
     */
    Hybrid(
        std::shared_ptr<const Executor> exec, const dim &size,
        size_type max_nonzeros_per_row,
        std::shared_ptr<strategy_type> strategy = std::make_shared<automatic>())
        : Hybrid(std::move(exec), size, max_nonzeros_per_row, size.num_rows, {},
                 std::move(strategy))
    {}

    /**
     * Creates an uninitialized Hybrid matrix of the specified size and method.
     *
     * @param exec  Executor associated to the matrix
     * @param size  size of the matrix
     * @param max_nonzeros_per_row   maximum number of nonzeros in one row
     * @param stride  stride of the rows
     * @param partition  partition method
     * @param val  the value used in partition (ignored in automatically)
     */
    Hybrid(std::shared_ptr<const Executor> exec, const dim &size,
           size_type max_nonzeros_per_row, size_type stride,
           std::shared_ptr<strategy_type> strategy)
        : Hybrid(std::move(exec), size, max_nonzeros_per_row, stride, {},
                 std::move(strategy))
    {}

    /**
     * Creates an uninitialized Hybrid matrix of the specified size and method.
     *
     * @param exec  Executor associated to the matrix
     * @param size  size of the matrix
     * @param max_nonzeros_per_row   maximum number of nonzeros in one row
     * @param stride  stride of the rows
     * @param num_nonzeros  number of nonzeros
     * @param partition  partition method
     * @param val  the value used in partition (ignored in automatically)
     */
    Hybrid(
        std::shared_ptr<const Executor> exec, const dim &size,
        size_type max_nonzeros_per_row, size_type stride,
        size_type num_nonzeros = {},
        std::shared_ptr<strategy_type> strategy = std::make_shared<automatic>())
        : EnableLinOp<Hybrid>(exec, size),
          ell_(std::move(
              ell_type::create(exec, size, max_nonzeros_per_row, stride))),
          coo_(std::move(coo_type::create(exec, size, num_nonzeros))),
          strategy_(std::move(strategy))
    {}

    void apply_impl(const LinOp *b, LinOp *x) const override;

    void apply_impl(const LinOp *alpha, const LinOp *b, const LinOp *beta,
                    LinOp *x) const override;

private:
    std::shared_ptr<ell_type> ell_;
    std::shared_ptr<coo_type> coo_;
    std::shared_ptr<strategy_type> strategy_;
};


}  // namespace matrix
}  // namespace gko


#endif  // GKO_CORE_MATRIX_HYBRID_HPP_<|MERGE_RESOLUTION|>--- conflicted
+++ resolved
@@ -35,6 +35,9 @@
 #define GKO_CORE_MATRIX_HYBRID_HPP_
 
 
+#include <algorithm>
+
+
 #include "core/base/array.hpp"
 #include "core/base/lin_op.hpp"
 #include "core/base/mtx_reader.hpp"
@@ -42,9 +45,6 @@
 #include "core/matrix/ell.hpp"
 
 
-#include <algorithm>
-
-
 namespace gko {
 namespace matrix {
 
@@ -54,11 +54,7 @@
 
 
 /**
-<<<<<<< HEAD
  * HYBRID is a matrix format which splits the matrix into ELLPACK and COO
-=======
- * HYBRID is a matrix format which splits the matrix into ELLPACK  and COO
->>>>>>> 505f82d4
  * format. Achieve the excellent performance with a proper partition of ELLPACK
  * and COO.
  *
