/*******************************<GINKGO LICENSE>******************************
Copyright 2017-2018

Karlsruhe Institute of Technology
Universitat Jaume I
University of Tennessee

Redistribution and use in source and binary forms, with or without modification,
are permitted provided that the following conditions are met:

1. Redistributions of source code must retain the above copyright notice,
   this list of conditions and the following disclaimer.

2. Redistributions in binary form must reproduce the above copyright notice,
   this list of conditions and the following disclaimer in the documentation
   and/or other materials provided with the distribution.

3. Neither the name of the copyright holder nor the names of its contributors
   may be used to endorse or promote products derived from this software
   without specific prior written permission.

THIS SOFTWARE IS PROVIDED BY THE COPYRIGHT HOLDERS AND CONTRIBUTORS "AS IS" AND
ANY EXPRESS OR IMPLIED WARRANTIES, INCLUDING, BUT NOT LIMITED TO, THE IMPLIED
WARRANTIES OF MERCHANTABILITY AND FITNESS FOR A PARTICULAR PURPOSE ARE
DISCLAIMED. IN NO EVENT SHALL THE COPYRIGHT HOLDER OR CONTRIBUTORS BE LIABLE FOR
ANY DIRECT, INDIRECT, INCIDENTAL, SPECIAL, EXEMPLARY, OR CONSEQUENTIAL DAMAGES
(INCLUDING, BUT NOT LIMITED TO, PROCUREMENT OF SUBSTITUTE GOODS OR SERVICES;
LOSS OF USE, DATA, OR PROFITS; OR BUSINESS INTERRUPTION) HOWEVER CAUSED AND ON
ANY THEORY OF LIABILITY, WHETHER IN CONTRACT, STRICT LIABILITY, OR TORT
(INCLUDING NEGLIGENCE OR OTHERWISE) ARISING IN ANY WAY OUT OF THE USE OF THIS
SOFTWARE, EVEN IF ADVISED OF THE POSSIBILITY OF SUCH DAMAGE.
******************************<GINKGO LICENSE>*******************************/

#ifndef GKO_CORE_MATRIX_DENSE_KERNELS_HPP_
#define GKO_CORE_MATRIX_DENSE_KERNELS_HPP_


#include "core/base/types.hpp"
#include "core/matrix/dense.hpp"


namespace gko {
namespace kernels {

#define GKO_DECLARE_DENSE_SIMPLE_APPLY_KERNEL(_type) \
    void simple_apply(const matrix::Dense<_type> *a, \
                      const matrix::Dense<_type> *b, matrix::Dense<_type> *c)

#define GKO_DECLARE_DENSE_APPLY_KERNEL(_type)                                \
    void apply(const matrix::Dense<_type> *alpha,                            \
               const matrix::Dense<_type> *a, const matrix::Dense<_type> *b, \
               const matrix::Dense<_type> *beta, matrix::Dense<_type> *c)


#define GKO_DECLARE_DENSE_SCALE_KERNEL(_type) \
    void scale(const matrix::Dense<_type> *alpha, matrix::Dense<_type> *x)


#define GKO_DECLARE_DENSE_ADD_SCALED_KERNEL(_type)     \
    void add_scaled(const matrix::Dense<_type> *alpha, \
                    const matrix::Dense<_type> *x, matrix::Dense<_type> *y)


#define GKO_DECLARE_DENSE_COMPUTE_DOT_KERNEL(_type) \
    void compute_dot(const matrix::Dense<_type> *x, \
                     const matrix::Dense<_type> *y, \
                     matrix::Dense<_type> *result)

#define GKO_DECLARE_DENSE_CONVERT_TO_CSR_KERNEL(_type, _prec) \
    void convert_to_csr(matrix::Csr<_type, _prec> *other,     \
                        const matrix::Dense<_type> *source)

#define GKO_DECLARE_DENSE_MOVE_TO_CSR_KERNEL(_type, _prec) \
    void move_to_csr(matrix::Csr<_type, _prec> *other,     \
                     const matrix::Dense<_type> *source)

#define GKO_DECLARE_DENSE_CONVERT_TO_ELL_KERNEL(_type, _prec) \
    void convert_to_ell(matrix::Ell<_type, _prec> *other,     \
                        const matrix::Dense<_type> *source)

#define GKO_DECLARE_DENSE_MOVE_TO_ELL_KERNEL(_type, _prec) \
    void move_to_ell(matrix::Ell<_type, _prec> *other,     \
                     const matrix::Dense<_type> *source)

#define GKO_DECLARE_DENSE_CONVERT_TO_SLICED_ELL_KERNEL(_type, _prec) \
    void convert_to_sliced_ell(matrix::Sliced_ell<_type, _prec> *other,     \
                        const matrix::Dense<_type> *source)

#define GKO_DECLARE_DENSE_MOVE_TO_SLICED_ELL_KERNEL(_type, _prec) \
    void move_to_sliced_ell(matrix::Sliced_ell<_type, _prec> *other,     \
                     const matrix::Dense<_type> *source)

#define GKO_DECLARE_DENSE_COUNT_NONZEROS_KERNEL(_type) \
    void count_nonzeros(const matrix::Dense<_type> *source, size_type *result)

#define GKO_DECLARE_DENSE_COUNT_MAX_NNZ_ROW_KERNEL(_type) \
    void count_max_nnz_row(const matrix::Dense<_type> *source, size_type *result)

<<<<<<< HEAD
#define GKO_DECLARE_TRANSPOSE_KERNEL(_type)     \
    void transpose(matrix::Dense<_type> *trans, \
                   const matrix::Dense<_type> *orig)

#define GKO_DECLARE_CONJ_TRANSPOSE_KERNEL(_type)     \
    void conj_transpose(matrix::Dense<_type> *trans, \
                        const matrix::Dense<_type> *orig)
=======
#define GKO_DECLARE_DENSE_COUNT_TOTAL_COLS_KERNEL(_type) \
    void count_total_cols(const matrix::Dense<_type> *source, size_type *result)
>>>>>>> e1e89fc7

#define DECLARE_ALL_AS_TEMPLATES                                   \
    template <typename ValueType>                                  \
    GKO_DECLARE_DENSE_SIMPLE_APPLY_KERNEL(ValueType);              \
    template <typename ValueType>                                  \
    GKO_DECLARE_DENSE_APPLY_KERNEL(ValueType);                     \
    template <typename ValueType>                                  \
    GKO_DECLARE_DENSE_SCALE_KERNEL(ValueType);                     \
    template <typename ValueType>                                  \
    GKO_DECLARE_DENSE_ADD_SCALED_KERNEL(ValueType);                \
    template <typename ValueType>                                  \
    GKO_DECLARE_DENSE_COMPUTE_DOT_KERNEL(ValueType);               \
    template <typename ValueType, typename IndexType>              \
    GKO_DECLARE_DENSE_CONVERT_TO_CSR_KERNEL(ValueType, IndexType); \
    template <typename ValueType, typename IndexType>              \
    GKO_DECLARE_DENSE_MOVE_TO_CSR_KERNEL(ValueType, IndexType);    \
    template <typename ValueType, typename IndexType>              \
    GKO_DECLARE_DENSE_CONVERT_TO_ELL_KERNEL(ValueType, IndexType); \
    template <typename ValueType, typename IndexType>              \
    GKO_DECLARE_DENSE_MOVE_TO_ELL_KERNEL(ValueType, IndexType);    \
    template <typename ValueType, typename IndexType>              \
    GKO_DECLARE_DENSE_CONVERT_TO_SLICED_ELL_KERNEL(ValueType, IndexType); \
    template <typename ValueType, typename IndexType>              \
    GKO_DECLARE_DENSE_MOVE_TO_SLICED_ELL_KERNEL(ValueType, IndexType);    \
    template <typename ValueType>                                  \
    GKO_DECLARE_DENSE_COUNT_NONZEROS_KERNEL(ValueType);            \
    template <typename ValueType>                                  \
    GKO_DECLARE_DENSE_COUNT_MAX_NNZ_ROW_KERNEL(ValueType);         \
    template <typename ValueType>                                  \
<<<<<<< HEAD
    GKO_DECLARE_TRANSPOSE_KERNEL(ValueType);                       \
    template <typename ValueType>                                  \
    GKO_DECLARE_CONJ_TRANSPOSE_KERNEL(ValueType)

=======
    GKO_DECLARE_DENSE_COUNT_TOTAL_COLS_KERNEL(ValueType);
>>>>>>> e1e89fc7

namespace cpu {
namespace dense {

DECLARE_ALL_AS_TEMPLATES;

}  // namespace dense
}  // namespace cpu


namespace gpu {
namespace dense {

DECLARE_ALL_AS_TEMPLATES;

}  // namespace dense
}  // namespace gpu


namespace reference {
namespace dense {

DECLARE_ALL_AS_TEMPLATES;

}  // namespace dense
}  // namespace reference


#undef DECLARE_ALL_AS_TEMPLATES


}  // namespace kernels
}  // namespace gko


#endif  // GKO_CORE_MATRIX_DENSE_KERNELS_HPP_<|MERGE_RESOLUTION|>--- conflicted
+++ resolved
@@ -96,7 +96,9 @@
 #define GKO_DECLARE_DENSE_COUNT_MAX_NNZ_ROW_KERNEL(_type) \
     void count_max_nnz_row(const matrix::Dense<_type> *source, size_type *result)
 
-<<<<<<< HEAD
+#define GKO_DECLARE_DENSE_COUNT_TOTAL_COLS_KERNEL(_type) \
+    void count_total_cols(const matrix::Dense<_type> *source, size_type *result)
+
 #define GKO_DECLARE_TRANSPOSE_KERNEL(_type)     \
     void transpose(matrix::Dense<_type> *trans, \
                    const matrix::Dense<_type> *orig)
@@ -104,10 +106,6 @@
 #define GKO_DECLARE_CONJ_TRANSPOSE_KERNEL(_type)     \
     void conj_transpose(matrix::Dense<_type> *trans, \
                         const matrix::Dense<_type> *orig)
-=======
-#define GKO_DECLARE_DENSE_COUNT_TOTAL_COLS_KERNEL(_type) \
-    void count_total_cols(const matrix::Dense<_type> *source, size_type *result)
->>>>>>> e1e89fc7
 
 #define DECLARE_ALL_AS_TEMPLATES                                   \
     template <typename ValueType>                                  \
@@ -137,14 +135,11 @@
     template <typename ValueType>                                  \
     GKO_DECLARE_DENSE_COUNT_MAX_NNZ_ROW_KERNEL(ValueType);         \
     template <typename ValueType>                                  \
-<<<<<<< HEAD
+    GKO_DECLARE_DENSE_COUNT_TOTAL_COLS_KERNEL(ValueType);          \
+    template <typename ValueType>                                  \
     GKO_DECLARE_TRANSPOSE_KERNEL(ValueType);                       \
     template <typename ValueType>                                  \
     GKO_DECLARE_CONJ_TRANSPOSE_KERNEL(ValueType)
-
-=======
-    GKO_DECLARE_DENSE_COUNT_TOTAL_COLS_KERNEL(ValueType);
->>>>>>> e1e89fc7
 
 namespace cpu {
 namespace dense {
