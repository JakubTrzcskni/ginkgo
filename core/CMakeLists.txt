--- conflicted
+++ resolved
@@ -4,11 +4,8 @@
     matrix/ell.cpp
     matrix/csr.cpp
     matrix/dense.cpp
-<<<<<<< HEAD
+    matrix/sliced_ell.cpp
     preconditioner/block_jacobi.cpp
-=======
-    matrix/sliced_ell.cpp
->>>>>>> e1e89fc7
     solver/bicgstab.cpp
     solver/fcg.cpp
     solver/cg.cpp)
