--- conflicted
+++ resolved
@@ -259,8 +259,6 @@
 
 }  // namespace csr
 
-
-<<<<<<< HEAD
 namespace ell {
 
 
@@ -316,7 +314,7 @@
     GKO_DECLARE_SLICED_ELL_MOVE_TO_DENSE_KERNEL);
 
 }  // namespace sliced_ell
-=======
+
 namespace coo {
 
 
@@ -356,8 +354,6 @@
 
 
 }  // namespace coo
-
->>>>>>> 8a155e69
 
 namespace block_jacobi {
 
